<?xml version="1.0" encoding="utf-8"?>
<resources>
    <string name="details_dev_email">ईमेल</string>
    <string name="about_bhim">BHIM - UPI</string>
    <string name="action_disable">निष्क्रिय</string>
    <string name="action_deny">मना</string>
    <string name="action_copy_link">कॉपी लिंक</string>
    <string name="action_copy">कॉपी</string>
    <string name="action_close">बंद करें</string>
    <string name="action_clear_restart">डाटा साफ करें</string>
    <string name="action_clear_all">सब कुछ साफ करें</string>
    <string name="action_clear">साफ करें</string>
    <string name="action_cancel">रद्द करें</string>
    <string name="action_buy">खरीदें</string>
    <string name="action_blacklist_add">काला सूची में डालें</string>
    <string name="action_blacklist">काला सूची</string>
    <string name="action_back">वापस</string>
    <string name="action_ask">पूछना</string>
    <string name="action_apply">लागू</string>
    <string name="action_all_reviews">सभी रिव्यूज</string>
    <string name="action_accounts">अकाउंट्स</string>
    <string name="action_accept">स्वीकार करें</string>
    <string name="account_logout">अरोरा से लॉगआउट</string>
    <string name="account_login_using">लॉगिन का उपयोग</string>
    <string name="account_logged_out">आप लॉग आउट हैं</string>
    <string name="account_google">गूगल</string>
    <string name="account_anonymous">गुमनाम</string>
    <string name="about_xda_summary">चर्चा या सुझाव के लिए अरोरा स्टोर XDA thread देखें।</string>
    <string name="about_xda">Dev Thread</string>
    <string name="about_telegram_summary">चर्चा या सुझाव के लिए अरोरा सहायता समूह में शामिल हों।</string>
    <string name="about_telegram">Telegram</string>
    <string name="about_paypal_summary">PayPal के माध्यम से दान करें</string>
    <string name="about_paypal">Paypal</string>
    <string name="about_libera_summary">Liberapay पर संरक्षक बनें</string>
    <string name="about_libera">Liberapay</string>
    <string name="about_gitlab_summary">GitLab पर अरोरा OSS से अरोरा स्टोर स्रोत कोड प्राप्त करें।</string>
    <string name="about_gitlab">GitLab</string>
    <string name="about_fdroid_summary">F-Droid के माध्यम से अरोरा स्टोर प्राप्त करें।</string>
    <string name="about_fdroid">F-Droid</string>
    <string name="about_bitcoin_eth_summary">एथेरुम (ETH) के माध्यम से दान करें</string>
    <string name="about_bitcoin_eth">एथेरुम</string>
    <string name="about_bitcoin_btc_summary">बिटकॉइन (BTC) के माध्यम से दान करें</string>
    <string name="about_bitcoin_btc">बिटकॉइन</string>
    <string name="about_bitcoin_bch_summary">बिटकॉइन कैश (BCH) के माध्यम से दान करें</string>
    <string name="about_bitcoin_bch">बिटकॉइन कैश</string>
    <string name="about_bhim_summary">UPI के माध्यम से दान करें</string>
<<<<<<< HEAD
=======
    <string name="details_dev_website">वेबसाइट</string>
    <string name="details_dev_address">पता</string>
    <string name="action_logout">लॉगआउट</string>
    <string name="action_logging_in">लॉगिंग इन</string>
    <string name="action_leave">छोड़ें</string>
    <string name="action_later">बाद में</string>
    <string name="action_join">जुड़िये</string>
    <string name="action_installing">इंस्टालिंग</string>
    <string name="action_installed">इंस्टॉल्ड</string>
    <string name="action_installations">इंस्टालेशंस</string>
    <string name="action_install">इंस्टॉल</string>
    <string name="action_import">इंपोर्ट</string>
    <string name="action_ignore_version">वर्शन को नजरअंदाज करें</string>
    <string name="action_ignore">नज़रअंदाज़ करें</string>
    <string name="action_home">घर</string>
    <string name="action_granted">स्वीकृत कर दिया है</string>
    <string name="action_grant">स्वीकृत करें</string>
    <string name="action_get_local_apk">ऐप बंडल सहेजें</string>
    <string name="action_finish">समाप्त</string>
    <string name="action_filter_rating">रेटिंग्स</string>
    <string name="action_filter_paid_apps">भुगतान किया हुआ</string>
    <string name="action_filter_misc">मिसलेनीअस</string>
    <string name="action_filter_gsf_dependent_apps">GSF आश्रित</string>
    <string name="action_filter_downloads">डाउनलोड्स</string>
    <string name="action_filter_apps_with_ads">विज्ञापनों के साथ वाले एप्स</string>
    <string name="action_filter_apply">इसे लागू करें</string>
    <string name="action_filter_all">सब</string>
    <string name="action_filter">फिल्टरस</string>
    <string name="action_favourites">पसंदीदा एप्स</string>
    <string name="action_export">इसे निर्यात करें</string>
    <string name="action_enable">इसे चालू करें</string>
    <string name="action_download">डाउनलोड</string>
    <string name="action_done">हो गया</string>
    <string name="action_discover">डिस्कवर</string>
    <string name="action_discard">रद्द करें</string>
>>>>>>> 7ddd6267
</resources><|MERGE_RESOLUTION|>--- conflicted
+++ resolved
@@ -44,8 +44,6 @@
     <string name="about_bitcoin_bch_summary">बिटकॉइन कैश (BCH) के माध्यम से दान करें</string>
     <string name="about_bitcoin_bch">बिटकॉइन कैश</string>
     <string name="about_bhim_summary">UPI के माध्यम से दान करें</string>
-<<<<<<< HEAD
-=======
     <string name="details_dev_website">वेबसाइट</string>
     <string name="details_dev_address">पता</string>
     <string name="action_logout">लॉगआउट</string>
@@ -81,5 +79,4 @@
     <string name="action_done">हो गया</string>
     <string name="action_discover">डिस्कवर</string>
     <string name="action_discard">रद्द करें</string>
->>>>>>> 7ddd6267
 </resources>