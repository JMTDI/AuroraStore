--- conflicted
+++ resolved
@@ -385,8 +385,6 @@
         android:name="com.aurora.store.view.ui.sheets.FilterSheet"
         android:label="FilterSheet"
         tools:layout="@layout/sheet_filter" />
-<<<<<<< HEAD
-=======
     <dialog
         android:id="@+id/manualDownloadSheet"
         android:name="com.aurora.store.view.ui.sheets.ManualDownloadSheet"
@@ -436,5 +434,4 @@
             android:name="extra"
             app:argType="string" />
     </dialog>
->>>>>>> 982e5740
 </navigation>